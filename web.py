--- conflicted
+++ resolved
@@ -139,11 +139,6 @@
 3. Use 'Create CKLB' menu to convert them"""
         print(msg)
         logging.warning("No download links found after JS rendering")
-<<<<<<< HEAD
-=======
-    else:
-        logging.info(f"Found {len(file_links)} download links")
->>>>>>> 78fcdb67
 
     return file_links
 
